[
    {
        "name": "fanniemae_2016Q4",
        "url": "https://ursa-qa.s3.amazonaws.com/fanniemae_loanperf/2016Q4.csv.gz",
        "homepage": "https://capitalmarkets.fanniemae.com/credit-risk-transfer/single-family-credit-risk-transfer/fannie-mae-single-family-loan-performance-data",
        "delim": "|",
        "format": "csv",
        "compression": "gz",
        "tables": [
            {
                "table": "2016Q4",
                "files": [{"file_path": "2016Q4.csv.gz"}],
                "dim": [
                    22180168,
                    31
                ],
                "schema": {
                    "LOAN_ID": "string",
                    "ACT_PERIOD": "string",
                    "SERVICER": "string",
                    "ORIG_RATE": "float64",
                    "CURRENT_UPB": "float64",
                    "LOAN_AGE": "int32",
                    "REM_MONTHS": "int32",
                    "ADJ_REM_MONTHS": "int32",
                    "MATR_DT": "string",
                    "MSA": "string",
                    "DLQ_STATUS": "string",
                    "RELOCATION_MORTGAGE_INDICATOR": "string",
                    "Zero_Bal_Code": "string",
                    "ZB_DTE": "string",
                    "LAST_PAID_INSTALLMENT_DATE": "string",
                    "FORECLOSURE_DATE": "string",
                    "DISPOSITION_DATE": "string",
                    "FORECLOSURE_COSTS": "float64",
                    "PROPERTY_PRESERVATION_AND_REPAIR_COSTS": "float64",
                    "ASSET_RECOVERY_COSTS": "float64",
                    "MISCELLANEOUS_HOLDING_EXPENSES_AND_CREDITS": "float64",
                    "ASSOCIATED_TAXES_FOR_HOLDING_PROPERTY": "float64",
                    "NET_SALES_PROCEEDS": "float64",
                    "CREDIT_ENHANCEMENT_PROCEEDS": "float64",
                    "REPURCHASES_MAKE_WHOLE_PROCEEDS": "float64",
                    "OTHER_FORECLOSURE_PROCEEDS": "float64",
                    "NON_INTEREST_BEARING_UPB": "float64",
                    "MI_CANCEL_FLAG": "string",
                    "RE_PROCS_FLAG": "string",
                    "LOAN_HOLDBACK_INDICATOR": "string",
                    "SERV_IND": "string"
                }
            }
        ]
    },
    {
        "name": "nyctaxi_2010-01",
        "url": "https://ursa-qa.s3.amazonaws.com/nyctaxi/yellow_tripdata_2010-01.csv.gz",
        "homepage": "https://www1.nyc.gov/site/tlc/about/tlc-trip-record-data.page",
        "delim": ",",
        "format": "csv",
        "compression": "gz",
        "tables": [
            {
                "table": "nyctaxi_2010-01",
<<<<<<< HEAD
                "header_line": true,
=======
                "dim": [
                    14863778,
                    18
                ],
>>>>>>> 1470748b
                "files": [
                    {
                        "file_path": "yellow_tripdata_2010-01.csv.gz"
                    }
                ]
            }
        ]
    },
    {
        "name": "chi_traffic_2020_Q1",
        "url": "https://ursa-qa.s3.amazonaws.com/chitraffic/chi_traffic_2020_Q1.parquet",
        "format": "parquet",
        "tables": [
            {
                "table": "chi_traffic_2020_Q1",
                "dim": [
                    13038291,
                    23
                ],
                "files": [
                    {
                        "file_path": "chi_traffic_2020_Q1.parquet"
                    }
                ]
            }
        ]
    },
    {
        "name": "type_strings",
        "url": "https://ursa-qa.s3.amazonaws.com/single_types/type_strings.parquet",
        "format": "parquet",
        "tables": [
            {
                "table": "type_strings",
                "dim": [
                    1000000,
                    5
                ],
                "files": [
                    {
                        "file_path": "type_strings.parquet"
                    }
                ]
            }
        ]
    },
    {
        "name": "type_dict",
        "url": "https://ursa-qa.s3.amazonaws.com/single_types/type_dict.parquet",
        "format": "parquet",
        "tables": [
            {
                "table": "type_dict",
                "dim": [
                    1000000,
                    5
                ],
                "files": [
                    {
                        "file_path": "type_dict.parquet"
                    }
                ]
            }
        ]
    },
    {
        "name": "type_integers",
        "url": "https://ursa-qa.s3.amazonaws.com/single_types/type_integers.parquet",
        "format": "parquet",
        "tables": [
            {
                "table": "type_integers",
                "dim": [
                    1000000,
                    5
                ],
                "files": [
                    {
                        "file_path": "type_integers.parquet"
                    }
                ]
            }
        ]
    },
    {
        "name": "type_floats",
        "url": "https://ursa-qa.s3.amazonaws.com/single_types/type_floats.parquet",
        "format": "parquet",
        "tables": [
            {
                "table": "type_floats",
                "dim": [
                    1000000,
                    5
                ],
                "files": [
                    {
                        "file_path": "type_floats.parquet"
                    }
                ]
            }
        ]
    },
    {
        "name": "type_nested",
        "url": "https://ursa-qa.s3.amazonaws.com/single_types/type_nested.parquet",
        "format": "parquet",
        "tables": [
            {
                "table": "type_nested",
                "dim": [
                    1000000,
                    4
                ],
                "files": [
                    {
                        "file_path": "type_nested.parquet"
                    }
                ]
            }
        ]
    },
    {
        "name": "type_simple_features",
        "url": "https://ursa-qa.s3.amazonaws.com/single_types/type_simple_features.parquet",
        "format": "parquet",
        "tables": [
            {
                "table": "type_simple_features",
                "dim": [
                    1000000,
                    5
                ],
                "files": [
                    {
                        "file_path": "type_simple_features.parquet"
                    }
                ]
            }
        ]
    }
]<|MERGE_RESOLUTION|>--- conflicted
+++ resolved
@@ -60,14 +60,11 @@
         "tables": [
             {
                 "table": "nyctaxi_2010-01",
-<<<<<<< HEAD
                 "header_line": true,
-=======
                 "dim": [
                     14863778,
                     18
                 ],
->>>>>>> 1470748b
                 "files": [
                     {
                         "file_path": "yellow_tripdata_2010-01.csv.gz"
