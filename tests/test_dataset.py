--- conflicted
+++ resolved
@@ -33,11 +33,7 @@
     monkeypatch.setenv("DATALOGISTIK_CACHE", "./tests/fixtures/test_cache")
 
 
-<<<<<<< HEAD
 simple_parquet_ds = Dataset.from_json_file(
-=======
-simple_parquet_ds = Dataset.from_json(
->>>>>>> 826e9c48
     "./tests/fixtures/test_cache/chi_traffic_sample/a1fa1fa/datalogistik_metadata.ini"
 )
 # N. B. This entry differs from the contents of the metadata file. Those are wrong, to test validation failure.
@@ -46,17 +42,10 @@
     "file_size": 116984,
     "md5": "c5024f1a2542623f5deb4a3bf4951de9",
 }
-<<<<<<< HEAD
 simple_csv_ds = Dataset.from_json_file(
     "./tests/fixtures/test_cache/chi_traffic_sample/babb1e5/datalogistik_metadata.ini"
 )
 multi_file_ds = Dataset.from_json_file(
-=======
-simple_csv_ds = Dataset.from_json(
-    "./tests/fixtures/test_cache/chi_traffic_sample/babb1e5/datalogistik_metadata.ini"
-)
-multi_file_ds = Dataset.from_json(
->>>>>>> 826e9c48
     "./tests/fixtures/test_cache/taxi_2013/face7ed/datalogistik_metadata.ini"
 )
 multi_file_listing = [
@@ -121,11 +110,7 @@
         "rel_path": "taxi_2013_9.csv.gz",
     },
 ]
-<<<<<<< HEAD
 multi_table_ds = Dataset.from_json_file(
-=======
-multi_table_ds = Dataset.from_json(
->>>>>>> 826e9c48
     "./tests/fixtures/test_cache/chi_taxi/dabb1e5/datalogistik_metadata.ini"
 )
 
@@ -394,13 +379,9 @@
             simple_parquet_ds.metadata_file,
             tmp_ds_dir / config.metadata_filename,
         )
-<<<<<<< HEAD
         tmp_simple_parquet_ds = Dataset.from_json_file(
             tmp_ds_dir / config.metadata_filename
         )
-=======
-        tmp_simple_parquet_ds = Dataset.from_json(tmp_ds_dir / config.metadata_filename)
->>>>>>> 826e9c48
         with pytest.raises(
             RuntimeError,
             match="Refusing to clean a directory outside of the local cache",
@@ -416,11 +397,7 @@
 def test_validated_download_dataset(monkeypatch):
     with tempfile.TemporaryDirectory() as tmpcachedir:
         tmpcachepath = pathlib.Path(tmpcachedir)
-<<<<<<< HEAD
         dataset = Dataset.from_json_file(
-=======
-        dataset = Dataset.from_json(
->>>>>>> 826e9c48
             "./tests/fixtures/test_cache/fanniemae_sample/a77e575/datalogistik_metadata.ini"
         )
 
@@ -437,11 +414,7 @@
             dataset.ensure_dataset_loc() / config.metadata_filename,
             tmp_ds_dir / config.metadata_filename,
         )
-<<<<<<< HEAD
         tmp_ds = Dataset.from_json_file(tmp_ds_dir / config.metadata_filename)
-=======
-        tmp_ds = Dataset.from_json(tmp_ds_dir / config.metadata_filename)
->>>>>>> 826e9c48
         tmp_ds.download()
         assert util.calculate_checksum(
             tmp_ds.ensure_table_loc()
