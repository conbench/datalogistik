--- conflicted
+++ resolved
@@ -75,11 +75,7 @@
                 ],
                 "files": [
                     {
-<<<<<<< HEAD
-                        "rel_path": "yellow_tripdata_2010-01.csv.gz"
-=======
-                        "file_path": "nyctaxi_2010-01.csv.gz"
->>>>>>> cd86842b
+                        "rel_path": "nyctaxi_2010-01.csv.gz"
                     }
                 ]
             }
