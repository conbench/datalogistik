--- conflicted
+++ resolved
@@ -35,54 +35,36 @@
     return os.getenv(name, str(default)).lower() in ("true", "t", "yes", "y", "1")
 
 
-<<<<<<< HEAD
 def set_readonly(path: str | pathlib.Path) -> None:
     """Set file permissions of given path to readonly"""
+    if getenv_bool("DATALOGISTIK_NO_PERMISSIONS_CHANGE"):
+        return
     os.chmod(path, 0o444)
 
 
 def set_readwrite(path: str | pathlib.Path) -> None:
     """Set file permissions of given path to read/write"""
+    if getenv_bool("DATALOGISTIK_NO_PERMISSIONS_CHANGE"):
+        return
     os.chmod(path, 0o666)
 
 
-def set_readonly_recurse(path: str | pathlib.Path) -> None:
+def set_readonly_recurse(path: str | pathlib.Path):
     """Recursively set file permissions of given path to readonly"""
-=======
-# Set file permissions of given path to readonly
-def set_readonly(path):
     if getenv_bool("DATALOGISTIK_NO_PERMISSIONS_CHANGE"):
         return
-    os.chmod(path, 0o444)
-
-
-# Set file permissions of given path to readonly
-def set_readwrite(path):
-    if getenv_bool("DATALOGISTIK_NO_PERMISSIONS_CHANGE"):
-        return
-    os.chmod(path, 0o666)
-
-
-# Recursively set file permissions of given path to readonly
-def set_readonly_recurse(path):
-    if getenv_bool("DATALOGISTIK_NO_PERMISSIONS_CHANGE"):
-        return
->>>>>>> dae1bac5
+    if os.path.isfile(path):
+        set_readonly(path)
     for dirpath, dirnames, filenames in os.walk(path):
         os.chmod(dirpath, 0o555)
         for filename in filenames:
             set_readonly(os.path.join(dirpath, filename))
 
 
-<<<<<<< HEAD
 def set_readwrite_recurse(path: str | pathlib.Path) -> None:
     """Recursively set file permissions of given path to read/write"""
-=======
-# Recursively set file permissions of given path to readonly
-def set_readwrite_recurse(path):
     if getenv_bool("DATALOGISTIK_NO_PERMISSIONS_CHANGE"):
         return
->>>>>>> dae1bac5
     if os.path.isfile(path):
         set_readwrite(path)
     for dirpath, dirnames, filenames in os.walk(path):
@@ -303,56 +285,6 @@
     return output_schema
 
 
-<<<<<<< HEAD
-def generate_dataset(dataset):
-    """Generate a dataset by calling one of the supported external generators"""
-
-    log.info(f"Generating {dataset.name} data to cache...")
-    # This naming assumes the scale factor is always peresent, which is true for TPC-H but possibly not all generated datasets
-    dataset_path = dataset.ensure_dataset_loc(new_hash=f"raw_{dataset.scale_factor}")
-    generators = {"tpc-h": DBGen, "tpc-ds": DSDGen}
-
-    # override the format, since we only know how to directly generate tpc-raw format
-    dataset.format = "tpc-raw"
-
-    try:
-        generator_class = generators[dataset.name]
-        # TODO: support executable_path as env var?
-        generator = generator_class(executable_path=config.get_gen_location())
-
-        dataset_path.mkdir(parents=True, exist_ok=True)
-        generator.create_dataset(
-            out_dir=dataset_path,
-            scale_factor=dataset.scale_factor,
-            partitions=config.get_thread_count(),
-        )
-
-        metadata_table_list = []
-        for table in tpc_info.tpc_table_names[dataset.name]:
-            metadata_table_list.append(
-                Table(
-                    table=table,
-                    # These will always be multi_file, so we should code that
-                    multi_file=True,
-                    # TODO: is this line necessary?
-                    # this schema is not inferred, but it does not have
-                    # the same structure of a user-specified schema either
-                    # "schema": schema_to_dict(dataset.schema),
-                )
-            )
-        dataset.tables = metadata_table_list
-
-        log.info("Finished generating.")
-        dataset.write_metadata()
-
-    except Exception:
-        log.error("An error occurred during generation.")
-        clean_cache_dir(dataset_path)
-        raise
-
-    return dataset
-
-
 def compress(
     uncompressed_file_path: str | pathlib.Path,
     output_dir: str | pathlib.Path,
@@ -362,9 +294,6 @@
     directory, using given compression. The new file(s) will have a file extension
     based on the compression."""
 
-=======
-def compress(uncompressed_file_path, output_dir, compression):
->>>>>>> dae1bac5
     if (
         compression is None
         or compression.lower() == "none"
