--- conflicted
+++ resolved
@@ -64,14 +64,9 @@
         "-f",
         "--format",
         type=str,
-<<<<<<< HEAD
-        help="Format for the dataset (convert if necessary). \
-Supported formats: Parquet, csv",
-=======
         required=True,
         help="Format for the dataset (convert if necessary). "
         "Supported formats: parquet, csv",
->>>>>>> 426d737b
     )
     gen_parser.add_argument(
         "-c",
