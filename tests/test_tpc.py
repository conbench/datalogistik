--- conflicted
+++ resolved
@@ -24,22 +24,11 @@
 # TODO: TPC-DS tests
 # TODO: TPC with partitions
 
-<<<<<<< HEAD
-@pytest.mark.parametrize("dataset_name", tpc_info.tpc_datasets)
-@pytest.mark.parametrize("scale_factor", [1])  # sf1 is the smallest supported by tpc-ds
-# @pytest.mark.parametrize("format", config.supported_formats)
-@pytest.mark.parametrize("format", ["parquet"])
-# this will exercise both parallelization strategies
-@pytest.mark.parametrize("partitioning", [0, 600000])
-def test_tpc_generation(dataset_name, scale_factor, format, partitioning):
-=======
 
 @pytest.mark.parametrize("dataset_name", ["tpc-h"])
-# this will exercise both parallelization strategies
 @pytest.mark.parametrize("scale_factor", [0.01, 0.1])
 @pytest.mark.parametrize("format", ["parquet"])
 def test_tpc_generation(dataset_name, scale_factor, format):
->>>>>>> d35dce2f
     with tempfile.TemporaryDirectory() as tmpcachepath:
         os.environ["DATALOGISTIK_CACHE"] = tmpcachepath
         with pytest.raises(SystemExit) as e:
@@ -60,19 +49,9 @@
             assert e.value.code == 0
 
 
-<<<<<<< HEAD
-@pytest.mark.parametrize("dataset_name", tpc_info.tpc_datasets)
-@pytest.mark.parametrize("format", config.supported_formats)
-# @pytest.mark.parametrize("partitioning", [0, 600])  # Chunked TPC-H also needs sorting
-@pytest.mark.parametrize("partitioning", [0])
-def test_validate_tpc_generation(capsys, dataset_name, format, partitioning):
-    if dataset_name == "tpc-ds":
-        pytest.skip()
-=======
 @pytest.mark.parametrize("dataset_name", ["tpc-h"])
 @pytest.mark.parametrize("format", ["parquet"])
 def test_validate_tpc_generation(capsys, dataset_name, format):
->>>>>>> d35dce2f
     with tempfile.TemporaryDirectory() as tmpcachepath:
         os.environ["DATALOGISTIK_CACHE"] = tmpcachepath
         with pytest.raises(SystemExit) as e:
