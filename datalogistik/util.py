--- conflicted
+++ resolved
@@ -798,7 +798,6 @@
     log.info("Finished downloading.")
     set_readonly(dataset_file_path)
 
-<<<<<<< HEAD
     # Find parquet compression, move to the proper subdir
     if dataset_info["format"] == "parquet":
         md = pq.ParquetFile(dataset_file_path).metadata
@@ -807,16 +806,6 @@
         cached_dataset_path.replace(cached_dataset_path.parent / pq_compression)
         cached_dataset_path = cached_dataset_path.parent / pq_compression
         dataset_file_path = pathlib.Path(cached_dataset_path, dataset_file_name)
-=======
-    # TODO: Deal with having multiple files in a single compressed archive
-    # Decompress if necessary
-    if "file-compression" in dataset_info:
-        compression = dataset_info["file-compression"]
-        decompress(cached_dataset_path, dataset_file_name, compression)
-        dataset_file_name = removesuffix(dataset_file_name, "." + compression)
-        dataset_file_path = removesuffix(dataset_file_path, "." + compression)
-        set_readonly(dataset_file_path)
->>>>>>> 916024b1
 
     # Parquet already stores the schema internally
     if dataset_info["format"] == "csv":
