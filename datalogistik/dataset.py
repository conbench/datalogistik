# Copyright (c) 2022, Voltron Data.
#
# Licensed under the Apache License, Version 2.0 (the "License");
# you may not use this file except in compliance with the License.
# You may obtain a copy of the License at
#
#     http://www.apache.org/licenses/LICENSE-2.0
#
# Unless required by applicable law or agreed to in writing, software
# distributed under the License is distributed on an "AS IS" BASIS,
# WITHOUT WARRANTIES OR CONDITIONS OF ANY KIND, either express or implied.
# See the License for the specific language governing permissions and
# limitations under the License.

from __future__ import annotations

import concurrent
import datetime
import json
import os
import pathlib
import warnings
from collections import OrderedDict
from dataclasses import asdict, dataclass, field, fields, replace
from typing import Any, Dict, List, Optional

import pyarrow as pa
from pyarrow import csv
from pyarrow import dataset as pads
from pyarrow import parquet as pq

from . import config, tpc_info, util
from .log import log
from .table import Table


@dataclass
class Dataset:
    """A class that references a dataset.

    Parameters
    ----------
    name
        the name of the dataset
    metadata_file
        path to metadata file to construct
    format
        format of the dataset
    compression
        compression of the dataset
    paritioning
        partitioning (not currently exposed)
    """

    # We might want to make subclasses for each format (or possibly multi-inherit for each property) but that seems likely to be overkill, so for now using this one class for all datasets

    name: Optional[str] = None
    metadata_file: Optional[pathlib.Path] = None
    # TODO: literal type? for specific values
    format: Optional[str] = None
    compression: Optional[str] = None
    tables: Optional[List] = field(default_factory=list)
    local_creation_date: Optional[str] = None
    scale_factor: Optional[float] = None
    delim: Optional[str] = None
    homepage: Optional[str] = None
    # a list of strings that can be added when csv parsing to treat as if they were nulls
    extra_nulls: Optional[List] = field(default_factory=list)

    # Path to this dataset, to be filled in at run time only
    full_path: Optional[pathlib.Path] = None
    dir_hash: Optional[str] = None

    # To be filled in programmatically when a dataset is created
    local_creation_date: Optional[str] = None

    def __post_init__(self):
        if self.format is not None and self.format not in config.supported_formats:
            msg = f"Unsupported format: {self.format}. Supported formats: {config.supported_formats}"
            log.error(msg)
            raise RuntimeError(msg)
        if self.scale_factor is None and self.name in tpc_info.tpc_datasets:
            self.scale_factor = 1.0
        # To specify uncompressed, use string "none or "uncompressed", not None
        if self.format == "parquet" and not self.compression:
            self.compression = "snappy"

        # Use None as the true default for uncompressed
        # the first comparison is a bit redundant, but None.lower() fails
        if (
            self.compression is None
            or self.compression.lower() == "none"
            or self.compression.lower() == "uncompressed"
        ):
            # TODO: This might result in a snappy-compressed result in case of parquet
            self.compression = None

        # munge gz to gzip
        if self.compression is not None and self.compression.lower().startswith("gz"):
            self.compression = "gzip"

<<<<<<< HEAD
        # Parse back to a pathlib, because we write paths out to JSON as strings
        if type(self.cache_location) is str:
            self.cache_location = pathlib.Path(self.cache_location)

    def __eq__(self, other: Dataset) -> bool:
=======
    def __eq__(self, other):
>>>>>>> 826e9c48
        if not isinstance(other, Dataset):
            return NotImplemented
        matching_fields = ["name", "format", "compression", "scale_factor", "delim"]

        self_dict = asdict(self)
        self_dict = {k: self_dict[k] for k in self_dict.keys() if k in matching_fields}
        other_dict = asdict(other)
        other_dict = {
            k: other_dict[k] for k in other_dict.keys() if k in matching_fields
        }

        # Munge compression
        self_dict["compression"] = (
            "uncompressed"
            if self_dict["compression"] is None
            or self_dict["compression"].lower() == "none"
            else self_dict["compression"]
        )
        other_dict["compression"] = (
            "uncompressed"
            if other_dict["compression"] is None
            or other_dict["compression"].lower() == "none"
            else other_dict["compression"]
        )

        return self_dict == other_dict

    @classmethod
<<<<<<< HEAD
    def from_json(cls, metadata: Dict):
        """Create a Dataset object based on the given metadata.
        This can be a dictionary or a path pointing to a metadata file."""
=======
    def from_json(cls, metadata):
        if isinstance(metadata, str) or isinstance(metadata, pathlib.Path):
            metadata = pathlib.Path(metadata)
            with open(metadata) as f:
                json_dump = json.load(f, object_pairs_hook=OrderedDict)
                # Fill in the paths based on where we found the metadata file
                json_dump["metadata_file"] = metadata
                json_dump["full_path"] = metadata.parent
                metadata = json_dump
>>>>>>> 826e9c48

        # Construct the tables, adding them back in
        # TODO: handle the case where there is a single file and no table attribute?
        tables = metadata.pop("tables", None)
        if tables is not None:
            tables = [Table(**table) for table in tables]
            metadata["tables"] = tables

        return cls(**metadata)

    @staticmethod
    def from_json_file(metadata_file_path: pathlib.Path | str):
        with open(metadata_file_path) as f:
            json_dump = json.load(f, object_pairs_hook=OrderedDict)

            # Add the metadata file itself too.
            json_dump["metadata_file"] = pathlib.Path(metadata_file_path)

            metadata = json_dump
        return Dataset.from_json(metadata)

    def list_variants(self):
        """Returns a list of all datasets with this name in the cache"""

        # TODO: factor this out into a find helper? Then we can surface that | use that to find all variants extant?
        local_cache_location = config.get_cache_location()

        log.debug(f"Checking local cache at {local_cache_location}")

        metadata_files = local_cache_location.glob(
            f"**/{self.name}/**/{config.metadata_filename}"
        )

        return [Dataset.from_json_file(ds) for ds in metadata_files]

<<<<<<< HEAD
    def ensure_dataset_loc(self, new_hash: str = "raw") -> pathlib.Path:
        """Return the full path to this dataset, and create the directory if it does
        not exist yet."""

        # If this is set, return (if this is set, the dir should exist already)
        if self.cache_location is not None:
            return self.cache_location
=======
    def ensure_dataset_loc(self, new_hash="raw"):
        # If this is set, return
        if self.full_path is not None:
            return self.full_path
>>>>>>> 826e9c48

        # otherwise, look for a metadata_file and if that's not there, create a new dir
        if self.metadata_file is not None:
            # TODO: fill in the hash too? Is that even needed?
            self.full_path = self.metadata_file.parent
        else:
            self.hash = new_hash

            self.full_path = pathlib.Path(
                config.get_cache_location(), self.name, self.hash
            )

        if not self.full_path.exists():
            self.full_path.mkdir(parents=True, exist_ok=True)

        return self.full_path

    def get_extension(self) -> str:
        """Return the file extension for this dataset based on
        the format and compression"""

        ext = os.extsep + self.format
        if self.format == "csv" and self.compression == "gzip":
            ext = ext + os.extsep + "gz"
        return ext

    def ensure_table_loc(self, table: Table = None) -> pathlib.Path:
        """This function will get the location of a table to be used + passed to
        a pyarrow dataset. It will ensure that all the directories leading up to
        the files that contain the data all exist (but will not create the data
        files themselves, directly). This function should be used to get the location
        of a table rather than constructing it oneself"""

        dataset_path = self.ensure_dataset_loc()
        # Defaults to the 0th table, which for single-table datasets is exactly what we want
        table = self.get_one_table(table)

        if len(table.files) > 1 or table.multi_file:
            table_path = dataset_path / table.table
            table_path.mkdir(exist_ok=True)
        else:
            table_path = dataset_path / (table.table + self.get_extension())
        return table_path

    def get_table_dir(self, table: Table = None) -> pathlib.Path:
        dataset_path = self.ensure_dataset_loc()
        # Defaults to the 0th table, which for single-table datasets is exactly what we want
        table = self.get_one_table(table)

        if len(table.files) > 1 or table.multi_file:
            return dataset_path / table.table
        else:
            return dataset_path

    def get_one_table(self, table: Table = None) -> Table:
        """Return a Table object. If a `table` argument is passed, it is used
        to look up that particular table in the dataset, Otherwise, the first
        table is returned."""

        if isinstance(table, Table):
            return table

        # get the dataset's tables if there isn't one given
        all_tables = self.tables

        # default to the first table
        index = 0

        if isinstance(table, int):
            index = table
        elif isinstance(table, str):
            index = [x.table for x in all_tables].index(table)
        elif table is None and len(all_tables) > 1:
            warnings.warn(
                "This dataset has more than one table, but a table was not specified only returning the first"
            )
        return all_tables[index]

    def get_csv_dataset_spec(self, table: Table) -> (pads.CsvFileFormat, pa.Schema):
        """Get the pyarrow.dataset CSV ReadOptions and schema needed to read
        the given table. The schema is parsed from the JSON representation in
        the metadata file (if present)."""

        # defaults
        po = csv.ParseOptions()
        co = csv.ConvertOptions()
        schema = None
        if self.delim:
            po = csv.ParseOptions(delimiter=self.delim)

        # add extra nulls
        if self.extra_nulls:
            co.null_values = co.null_values + self.extra_nulls

        column_names = None
        if table.schema:
            schema = util.get_arrow_schema(table.schema)
            column_names = list(table.schema.keys())

        ro = csv.ReadOptions(
            column_names=column_names,
            # if column_names are provided, we cannot autogenerate, after the defer to header_line
            autogenerate_column_names=column_names is None and not table.header_line,
        )

        dataset_read_format = pads.CsvFileFormat(
            read_options=ro, parse_options=po, convert_options=co
        )

        return dataset_read_format, schema

    def get_raw_tpc_dataset_spec(self, table: Table) -> (pads.CsvFileFormat, pa.schema):
        """Get the pyarrow.dataset CSV ReadOptions and schema needed to read
        the given TPC table."""

        column_types = tpc_info.col_dicts[self.name][table.table]

        # dbgen's .tbl output has a trailing delimiter
        column_types_trailed = column_types.copy()
        column_types_trailed["trailing_columns"] = pa.string()

        ro = csv.ReadOptions(
            column_names=column_types_trailed.keys(),
            encoding="iso8859" if self.name == "tpc-ds" else "utf8",
        )

        po = csv.ParseOptions(delimiter="|")

        co = csv.ConvertOptions(
            column_types=column_types_trailed,
            # We should be able to use include_columns here, but I can't
            # seem to get it to work without duplicating all of the columns all over
            # include_columns = list(column_types.keys()),
        )

        dataset_read_format = pads.CsvFileFormat(
            read_options=ro, parse_options=po, convert_options=co
        )

        # return the dataset and then also the schema (though the schema critically
        # does not have the extra column at the end here)
        return dataset_read_format, pa.schema(column_types.copy())

    def get_table_dataset(self, table: Table = None) -> pads.Dataset:
        """Create and return a pyarrow.dataset instance for the given table."""

        # Defaults to the 0th table, which for single-table datasets is exactly what we want
        table = self.get_one_table(table)

        schema = None
        if self.format == "parquet":
            dataset_read_format = pads.ParquetFileFormat()
        if self.format == "arrow":
            dataset_read_format = "arrow"
        if self.format == "csv":
            dataset_read_format, schema = self.get_csv_dataset_spec(table)
        if self.format == "tpc-raw":
            dataset_read_format, schema = self.get_raw_tpc_dataset_spec(table)

        return pads.dataset(
            self.ensure_table_loc(table), schema=schema, format=dataset_read_format
        )

    def file_listing_item(
        self, file_path: pathlib.Path, table: Table = None
    ) -> Dict[str, Any]:
        """Create an item for the given file for use in a file listing"""

        rel_path = file_path.relative_to(self.get_table_dir(table))
        file_size = os.path.getsize(file_path)
        file_md5 = util.calculate_checksum(file_path)
        return {
            "rel_path": rel_path.as_posix(),
            "file_size": file_size,
            "md5": file_md5,
        }

    def create_file_listing(self, table: Table) -> List[Dict[str, Any]]:
        """Create a file listing for the given table with relative paths, file sizes and md5 checksums."""

        path = self.ensure_table_loc(table)
        if path.is_file():
            # Single-file dataset, no parallelism needed
            return [self.file_listing_item(path, table)]
        with concurrent.futures.ProcessPoolExecutor(config.get_thread_count()) as pool:
            futures = []
            for cur_path, dirs, files in os.walk(path):
                for file_name in files:
                    futures.append(
                        pool.submit(
                            self.file_listing_item,
                            pathlib.Path(cur_path, file_name),
                            table,
                        )
                    )
            file_list = []
            for f in futures:
                file_list.append(f.result())
        return sorted(file_list, key=lambda item: item["rel_path"])

    def get_file_listing_tuple(
        self, table: Table = None
    ) -> (str, List[Dict[str, Any]]):
        """Helper function for parallel creation of listings;
        returns a tuple with both the name of a table and its file listing."""

        return table.table, self.create_file_listing(table)

    def validate_table_files(self, table: Table) -> bool:
        """Validate the files of the given table in this dataset using the file metadata attached to it.
        Returns true if the files passed the integrity check or if there are no checksums attached.
        If files or checksums are missing in the metadata, they are assumed to be ok."""

        if not table.files:
            log.info(
                f"No metadata found for table {table}, could not perform validation (assuming valid)"
            )
            return True
        new_file_listing = self.create_file_listing(table)
        # we can't perform a simple equality check on the whole listing,
        # because the orig_file_listing does not contain the metadata file.
        # Also, it would be nice to show the user which files failed.
        listings_are_equal = True
        for orig_file in table.files:
            if not orig_file.get("md5"):
                log.info(
                    f"No checksum found for file {orig_file}, could not perform validation (assuming valid)"
                )
                continue
            found = None
            for new_file in new_file_listing:
                if new_file["rel_path"] == orig_file["rel_path"]:
                    # drop the rel_url_path for comparison, because it's not relevant!
                    orig_file.pop("rel_url_path", None)
                    found = new_file
                    break

            if found is None:
                orig_file_path = orig_file["rel_path"]
                log.error(f"Missing file: {orig_file_path}")
                listings_are_equal = False
            elif orig_file != new_file:
                log.error(
                    "File integrity compromised: (top:properties in metadata bottom:calculated properties)"
                )
                log.error(orig_file)
                log.error(new_file)
                listings_are_equal = False

        log.debug(
            f"Table {table.table} is{'' if listings_are_equal else ' NOT'} valid!"
        )
        return listings_are_equal

    def validate(self) -> bool:
        """Validate that the integrity of the files in this dataset is ok, using the metadata.
        Returns true if the dataset passed the integrity check or if there are no checksums attached.
        If tables or checksums of files are missing in the metadata, they are assumed to be ok.
        However, if there is a checksum for a file in the metadata but that file does not exist,
        this function will return False (invalid)"""

        if not self.tables:
            log.info(
                "No tables metadata found, could not perform validation (assuming valid)"
            )
            return True
        if len(self.tables) <= 1:
            dataset_valid = self.validate_table_files(self.tables[0])
        else:
            with concurrent.futures.ProcessPoolExecutor(
                config.get_thread_count()
            ) as pool:
                futures = []
                for table in self.tables:
                    futures.append(pool.submit(self.validate_table_files, table))
                validation_results = []
                for f in futures:
                    validation_results.append(f.result())
            dataset_valid = False not in validation_results
        log.info(f"Dataset is{'' if dataset_valid else ' NOT'} valid")
        return dataset_valid

    def get_write_format(
        self, table: Table
    ) -> (pads.FileFormat, pads.FileWriteOptions):
        """Create and return a pyarrow.dataset write_options instance for the given
        table with the proper options for this dataset."""

        write_options = None  # Default
        if self.format == "parquet":
            dataset_write_format = pads.ParquetFileFormat()
            write_options = dataset_write_format.make_write_options(
                compression=self.compression,
                # We might want to percolate these up?
                use_deprecated_int96_timestamps=False,
                coerce_timestamps="us",
                allow_truncated_timestamps=True,
            )

        if self.format == "arrow":
            dataset_write_format = pads.IpcFileFormat()
            write_options = dataset_write_format.make_write_options(
                compression=self.compression
            )

        if self.format == "csv":
            dataset_write_format = pads.CsvFileFormat()
            # IFF header_line is False, then add that to the write options
            write_options = dataset_write_format.make_write_options(
                include_header=False if table.header_line is False else True,
                delimiter=self.delim,
            )
        return dataset_write_format, write_options

    def download(self) -> None:
        """Download this dataset to the cache and perform validation if checksums
        are available in the metadata."""

        log.info("Downloading to cache...")

        if not self.tables:
            msg = (
                "No table entries were found. "
                "To download a dataset, at least 1 table entry must exist "
                "that has a 'url' property."
            )
            log.error(msg)
            raise ValueError(msg)

        try:
            # Ensure the dataset path is available
            # we can't hash yet, so let's call this "raw"
            dataset_path = self.ensure_dataset_loc(new_hash="raw")

            # For now, we always download all tables. So we need to loop through each table
            for table in self.tables:
                # create table dir
                table_path = self.ensure_table_loc(table)

                for file in table.files:
                    # Validate that there is a url at all
                    if not table.url:
                        msg = (
                            f"Could not find a url property for Table '{table.table}'."
                        )
                        log.error(msg)
                        raise RuntimeError(msg)

                    # contains the suffix for the download url
                    rel_url_path = file.get("rel_url_path")

                    # if the filename is not at the end of full_path, join
                    table_url = table.url
                    if rel_url_path and not table_url.endswith(rel_url_path):
                        table_url = table_url + "/" + rel_url_path

                    # The table_path here is the name of the table (which is frequently the same as
                    # the url path, but not always), though note: this will be over-ridden for multi-file
                    # tables
                    download_path = table_path

                    # Set the rel_path
                    file["rel_path"] = download_path.name

                    # if this is a multi file table, then we need to do validate that
                    # there are rel_paths + append them. All files constituting a table
                    # must be in a dir with name table.name (created by ensure_table_loc)
                    # note that the resulting dir structure is not necessarily flat,
                    # because the table can have multiple levels of partitioning.
                    if len(table.files) > 1 or table.multi_file:
                        if not rel_url_path:
                            msg = f"Missing rel_url_path property for multi-file table '{table.table}'."
                            log.error(msg)
                            raise ValueError(msg)
                        download_path = download_path / rel_url_path

                        # but for multi-file tables, we override this with the rel_url_path
                        file["rel_path"] = rel_url_path

                    util.download_file(table_url, output_path=download_path)
                    util.set_readonly(download_path)

                # Try validation in case the dataset info contained checksums
                if not self.validate_table_files(table):
                    msg = "File integrity check for newly downloaded table failed."
                    log.error(msg)
                    raise RuntimeError(msg)

            self.write_metadata()
        except Exception:
            log.error("An error occurred during download.")
            util.clean_cache_dir(dataset_path)
            raise

        log.info("Finished downloading.")

    def fill_metadata_from_files(self) -> None:
        """Add file listings with checksums and properties that can be detected
        from the files in this dataset to the metadata."""

        # TODO: Should we attempt to find format? That should never mismatch...
        # TODO: check whether compression and format are the same for all files

        if len(self.tables) == 1:
            self.tables[0].files = self.create_file_listing(self.tables[0])
        else:
            with concurrent.futures.ProcessPoolExecutor(
                config.get_thread_count()
            ) as pool:
                futures = []
                for table in self.tables:
                    futures.append(pool.submit(self.get_file_listing_tuple, table))
                for f in futures:
                    table, listing = f.result()
                    self.get_one_table(table).files = listing

        # Find parquet compression
        if self.format == "parquet":
            first_file = self.full_path / self.tables[0].files[0]["rel_path"]
            file_metadata = pq.ParquetFile(first_file).metadata
            detected_compression = (
                file_metadata.row_group(0).column(0).compression.lower()
            )
            if self.compression != detected_compression:
                log.info(
                    f"Detected compression ({detected_compression}) differs from "
                    f"metadata ({self.compression}, updating..."
                )
                self.compression = detected_compression
        # There is no API for detecting Arrow IPC's internal compression,
        # so we need to rely on what the user specified in the repo file

        # TODO: add auto-detected csv schemas? I'm not actually sure this is a good idea, but this is how we did it:
        # https://github.com/conbench/datalogistik/blob/027169a4194ba2eb27ff37889ad7e541bb4b4036/datalogistik/util.py#L895-L911

    def write_metadata(self) -> None:
        """Write this dataset's metadata to the metadata file,
        overwriting an existing file."""

        # clean up | ensure fields are populated
        self.fill_metadata_from_files()

        # JSONify
        json_string = self.to_json()

        # establish the metadata_file path
        metadata_file_path = self.ensure_dataset_loc() / config.metadata_filename
        self.metadata_file = metadata_file_path

        # write
        if metadata_file_path.exists():
            util.set_readwrite(metadata_file_path)
        with open(metadata_file_path, "w") as metadata_file:
            # TODO: how could we use json.dump(self, metadata_file) while still getting the custom serializer to_json() below?
            metadata_file.write(json_string)

        util.set_readonly(metadata_file_path)
        pass

    def to_json(self) -> str:
        """Create a JSON representation of this Dataset, removing empty fields."""

        self.local_creation_date = (
            datetime.datetime.now().astimezone().strftime("%Y-%m-%dT%H:%M:%S%z")
        )

        dict_repr = asdict(self, dict_factory=util.NoNoneDict)

        return json.dumps(dict_repr, default=str)

    def convert(self, new_dataset: Dataset) -> Dataset:
        """Convert this dataset to a new instance with the properties of the given
        Dataset object. This will create a new directory in the cache.
        The original is kept unchanged."""
        log.info(
            f"Converting and caching dataset from {self.format}, "
            f"compression {self.compression} to {new_dataset.format}, "
            f"compression {new_dataset.compression}..."
        )

        try:
            # ensure that we have a new dataset location
            new_dataset_path = new_dataset.ensure_dataset_loc(
                new_hash=util.short_hash()
            )

            # convert each table
            new_dataset.tables = []  # ensure this is empty before we start appending
            for old_table in self.tables:

                # TODO: possible schema changes here at the table level
                table_pads = self.get_table_dataset(old_table)

                # Make a copy of the original table object. we should overwrite any
                # properties changed by the conversion
                new_table = replace(old_table)
                # TODO: the partitioning properties should be set from what was specified on the cmdline
                new_table.partitioning = None
                new_table.multi_file = None
                new_table.files = []  # will be re-populated after conversion
                # Intuitively, you'd like to remove the schema from the metadata here
                # when converting to parquet (because parquet already stores the schema internally).
                # However, we don't have code to convert a pyarrow schema into JSON yet,
                # so we should keep the schema in the metadata here,
                # in case this dataset will be converted to csv later (otherwise the user-specified
                # JSON schema would be lost)

                if not new_table.dim:
                    # TODO: we should check if these are still valid after conversion
                    nrows = table_pads.count_rows()
                    ncols = len(table_pads.schema.names)
                    new_table.dim = [nrows, ncols]
                else:
                    nrows = new_table.dim[0]

                new_dataset.tables.append(new_table)
                dataset_write_format, write_options = new_dataset.get_write_format(
                    new_table
                )
                output_file = new_dataset.ensure_table_loc(new_table.table)
                if new_dataset.format == "csv" and new_dataset.compression:
                    # Remove compression extension from filename, pads cannot compress on the fly
                    # so we need to compress as an extra step and then we'll add the extension.
                    output_file = output_file.parent / output_file.stem

                # Find a reasonable number to set our rows per row group.
                # and then make sure that max rows per group is less than new_nrows
                # TODO: This should actually be something that takes into account the
                # number of cells by default (rows * cols), and then _also_ be configurable like
                # it is in arrowbench
                # alternatively, when pyarrow exposes size per row group options use that instead.
                if 15625000 <= nrows:
                    maxrpg = 15625000
                else:
                    maxrpg = nrows
                minrpg = maxrpg - 1
                # but if that's 0, set it to None
                if maxrpg == 0:
                    maxrpg = None
                    minrpg = None

                pads.write_dataset(
                    table_pads,
                    output_file,
                    format=dataset_write_format,
                    file_options=write_options,
                    min_rows_per_group=minrpg,
                    max_rows_per_group=maxrpg,
                    file_visitor=util.file_visitor if config.debug else None,
                )

                # TODO: this partitioning flag isn't quite right, we should make a new attribute that encodes whether this is a multi-file table
                if new_table.partitioning is None:
                    # Convert from name.format/part-0.format to simply a file name.format
                    # To stay consistent with downloaded/generated datasets (without partitioning)
                    # TODO: do we want to change this in accordance to tpc-raw?
                    tmp_dir_name = pathlib.Path(f"{output_file}.tmp")
                    os.rename(output_file, tmp_dir_name)
                    os.rename(
                        pathlib.Path(tmp_dir_name, f"part-0.{new_dataset.format}"),
                        output_file,
                    )
                    tmp_dir_name.rmdir()

                # TODO: this probably isn't quite right, we should do something else (use arrow?)
                if new_dataset.format == "csv" and new_dataset.compression:
                    util.compress(
                        output_file, output_file.parent, new_dataset.compression
                    )
                    output_file.unlink()

            # Cleanup, write metadata
            log.info("Finished conversion.")

            new_dataset.write_metadata()
            util.set_readonly_recurse(new_dataset_path)
        except Exception:
            log.error("An error occurred during conversion.")
            util.clean_cache_dir(new_dataset_path)
            raise

        return new_dataset

    def output_result(self, url_only=False) -> str:
        """Return the key properties of this dataset as a JSON string.
        In case of a remote dataset, `url_only` should be set, so that the
        remote url(s) are printed instead of local file paths."""

        output = {"name": self.name, "format": self.format}

        tables = {}
        for table in self.tables:
            tables[table.table] = {
                "path": table.url if url_only else str(self.ensure_table_loc(table)),
                "dim": table.dim,
            }
        output["tables"] = tables

        return json.dumps(output)

    def fill_in_defaults(self, dataset_for_defaults: Dataset) -> None:
        """overwrites fields that are none with values from the given dataset"""

        for dataset_field in fields(self):
            attr = dataset_field.name
            if (
                getattr(self, attr) is None
                and getattr(dataset_for_defaults, attr) is not None
                and attr != "compression"
            ):
                setattr(self, attr, getattr(dataset_for_defaults, attr))<|MERGE_RESOLUTION|>--- conflicted
+++ resolved
@@ -99,15 +99,7 @@
         if self.compression is not None and self.compression.lower().startswith("gz"):
             self.compression = "gzip"
 
-<<<<<<< HEAD
-        # Parse back to a pathlib, because we write paths out to JSON as strings
-        if type(self.cache_location) is str:
-            self.cache_location = pathlib.Path(self.cache_location)
-
     def __eq__(self, other: Dataset) -> bool:
-=======
-    def __eq__(self, other):
->>>>>>> 826e9c48
         if not isinstance(other, Dataset):
             return NotImplemented
         matching_fields = ["name", "format", "compression", "scale_factor", "delim"]
@@ -136,21 +128,9 @@
         return self_dict == other_dict
 
     @classmethod
-<<<<<<< HEAD
     def from_json(cls, metadata: Dict):
         """Create a Dataset object based on the given metadata.
         This can be a dictionary or a path pointing to a metadata file."""
-=======
-    def from_json(cls, metadata):
-        if isinstance(metadata, str) or isinstance(metadata, pathlib.Path):
-            metadata = pathlib.Path(metadata)
-            with open(metadata) as f:
-                json_dump = json.load(f, object_pairs_hook=OrderedDict)
-                # Fill in the paths based on where we found the metadata file
-                json_dump["metadata_file"] = metadata
-                json_dump["full_path"] = metadata.parent
-                metadata = json_dump
->>>>>>> 826e9c48
 
         # Construct the tables, adding them back in
         # TODO: handle the case where there is a single file and no table attribute?
@@ -163,11 +143,13 @@
 
     @staticmethod
     def from_json_file(metadata_file_path: pathlib.Path | str):
+        metadata_file_path = pathlib.Path(metadata_file_path)
         with open(metadata_file_path) as f:
             json_dump = json.load(f, object_pairs_hook=OrderedDict)
 
             # Add the metadata file itself too.
-            json_dump["metadata_file"] = pathlib.Path(metadata_file_path)
+            json_dump["metadata_file"] = metadata_file_path
+            json_dump["full_path"] = metadata_file_path.parent
 
             metadata = json_dump
         return Dataset.from_json(metadata)
@@ -186,20 +168,13 @@
 
         return [Dataset.from_json_file(ds) for ds in metadata_files]
 
-<<<<<<< HEAD
     def ensure_dataset_loc(self, new_hash: str = "raw") -> pathlib.Path:
         """Return the full path to this dataset, and create the directory if it does
         not exist yet."""
 
         # If this is set, return (if this is set, the dir should exist already)
-        if self.cache_location is not None:
-            return self.cache_location
-=======
-    def ensure_dataset_loc(self, new_hash="raw"):
-        # If this is set, return
         if self.full_path is not None:
             return self.full_path
->>>>>>> 826e9c48
 
         # otherwise, look for a metadata_file and if that's not there, create a new dir
         if self.metadata_file is not None:
