--- conflicted
+++ resolved
@@ -327,69 +327,37 @@
         log.info("Downloading to cache...")
         down_start = time.perf_counter()
         try:
-
-<<<<<<< HEAD
             # Ensure the dataset path is available
             # we can't hash yet, so let's call this "raw"
             dataset_path = self.ensure_dataset_loc(new_hash="raw")
 
-            # If there is a toplevel url, download it directly.
-            # Otherwise, each individual file will have a url
-            if self.url:
-                util.download_file(self.url, output_path=self.ensure_table_loc())
-            else:
-                # For now, we always download all tables. So we need to loop through each table
-                for table in self.tables:
-                    # create table dir
-                    table_path = self.ensure_table_loc(table)
-
-                    for file in table.files:
-                        # TODO: validate checksum, something like:
-                        # https://github.com/conbench/datalogistik/blob/027169a4194ba2eb27ff37889ad7e541bb4b4036/datalogistik/util.py#L913-L919
-
-                        download_path = table_path
-                        # this may override the filename in the url
+            # For now, we always download all tables. So we need to loop through each table
+            for table in self.tables:
+                # create table dir
+                table_path = self.ensure_table_loc(table)
+
+                for file in table.files:
+                    download_path = table_path
+                    if len(table.files) == 1:
+                        url = self.url
+                    else:
+                        # contains the suffix for the download url
                         file_name = file.get("file_path")
-                        if len(table.files) > 1 and file_name:
-                            # We only use file.name, because we need all files constituting
-                            # a table to be in a dir with name table.name (created by ensure_table_loc)
-                            download_path = table_path / pathlib.Path(file_name).name
-                        util.download_file(file.get("url"), output_path=download_path)
-
-            self.fill_metadata_from_files()
+                        if file_name:
+                            # All files constituting a table must be in a dir with name table.name (created by ensure_table_loc)
+                            download_path = pathlib.Path(file_name).name
+                            url = self.url + pathlib.Path(file_name).name
+
+                    util.download_file(url, output_path=download_path)
+
+            # TODO: validate checksum, something like:
+            # https://github.com/conbench/datalogistik/blob/027169a4194ba2eb27ff37889ad7e541bb4b4036/datalogistik/util.py#L913-L919
             self.write_metadata()
             util.set_readonly_recurse(dataset_path)
         except Exception:
             log.error("An error occurred during download.")
             util.clean_cache_dir(dataset_path)
             raise
-=======
-        # Ensure the dataset path is available
-        # we can't hash yet, so let's call this "raw"
-        self.ensure_dataset_loc(new_hash="raw")
-
-        # For now, we always download all tables. So we need to loop through each table
-        for table in self.tables:
-            # create table dir
-            table_path = self.ensure_table_loc(table)
-
-            for file in table.files:
-                download_path = table_path
-                if len(table.files) == 1:
-                    url = self.url
-                else:
-                    # contains the suffix for the download url
-                    file_name = file.get("file_path")
-                    if file_name:
-                        # All files constituting a table must be in a dir with name table.name (created by ensure_table_loc)
-                        download_path = pathlib.Path(file_name).name
-                        url = self.url + pathlib.Path(file_name).name
-
-                util.download_file(url, output_path=download_path)
-
-                # TODO: validate checksum, something like:
-                # https://github.com/conbench/datalogistik/blob/027169a4194ba2eb27ff37889ad7e541bb4b4036/datalogistik/util.py#L913-L919
->>>>>>> cd86842b
 
         down_time = time.perf_counter() - down_start
         log.debug(f"download took {down_time:0.2f} s")
