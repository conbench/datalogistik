--- conflicted
+++ resolved
@@ -85,19 +85,9 @@
 def test_get_extension():
     assert simple_parquet_ds.get_extension() == ".parquet"
 
-<<<<<<< HEAD
-    # And we do the right thing with gzip, too
-    assert (
-        multi_table_ds.get_table_name(multi_table_ds.tables[1])
-        == "chi_traffic_sample.csv.gz"
-    )
-=======
     # And we do the right thing with csv (gzipped and not), too
     assert multi_table_ds.get_extension() == ".csv.gz"
     assert simple_csv_ds.get_extension() == ".csv"
-
-    # Note; get_table_filename() is not used for multi-file tables
->>>>>>> cd86842b
 
 
 def test_ensure_table_loc():
