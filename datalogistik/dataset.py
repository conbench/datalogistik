--- conflicted
+++ resolved
@@ -600,14 +600,6 @@
             f"compression {self.compression} to {new_dataset.format}, "
             f"compression {new_dataset.compression}..."
         )
-<<<<<<< HEAD
-=======
-        if new_dataset.format == "arrow" and new_dataset.compression:
-            msg = "Compression not supported when converting to Arrow IPC format."
-            log.error(msg)
-            raise ValueError(msg)
->>>>>>> 4c6a678c
-
         conv_start = time.perf_counter()
 
         try:
